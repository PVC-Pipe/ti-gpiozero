--- conflicted
+++ resolved
@@ -1466,13 +1466,8 @@
 def test_tonalbuzzer_init(mock_factory, pwm):
     pin = mock_factory.pin(2)
     with TonalBuzzer(2) as tb:
-<<<<<<< HEAD
-        repr(tb)
-        assert tb.pwm_device.pin == pin
-=======
         assert repr(tb).startswith('<gpiozero.TonalBuzzer object')
         assert tb.pwm_device.pin is pin
->>>>>>> 4e4551a5
         assert tb.value is None
         assert tb.pwm_device.frequency is None
     with TonalBuzzer(2, mid_tone='C4') as tb:
